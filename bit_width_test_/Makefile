/// RUN: make sm80      # A100 (sm_80): build universal probes
/// RUN: make sm89      # RTX 4090 (sm_89): build universal probes
/// RUN: make sm90      # H100 (sm_90a): universal + WGMMA probes
/// RUN: make sm120     # RTX 5090 (sm_120a): universal + MXFP4/NVFP4 (sm120-specific)
# Optional aliases:
///  RUN: make a100   (same as sm80)
///  RUN: make 4090   (same as sm89)
///  RUN: make h100   (same as sm90)
///  RUN: make 5090   (same as sm120)
/// RUN: make clean     # remove bin/

# ===================================================================================
# Makefile for Tensor Core Bit-Width Probing
# ===================================================================================

NVCC      := nvcc
BINDIR    := bin
SRCDIR    := src
NVCCFLAGS := -O3 -std=c++17
LDFLAGS   := -lcudart

# CUTLASS path (Adjust as needed)
CUTLASS_DIR := /cephfs/wmhu/emulation_workspace/cutlass
INCLUDES    := -I$(CUTLASS_DIR)/include -I./include

# --- Source Files Definitions ---

# 1) Universal Probes (SM80+): WMMA / MMA，不依赖 WGMMA
SRC_UNIVERSAL := \
    $(SRCDIR)/probe_fma_fp32.cu \
    $(SRCDIR)/probe_wmma_fp16_acc_fp32.cu \
    $(SRCDIR)/probe_mma_fp16_acc_fp16.cu \
<<<<<<< HEAD
	$(SRCDIR)/probe_mma_fp8_acc_fp32.cu \
	$(SRCDIR)/probe_mma_fp4_acc_fp32.cu
=======
    $(SRCDIR)/probe_mma_fp16_acc_fp32.cu
>>>>>>> 7c21c9d0

# SRC_UNIVERSAL += \
#     $(SRCDIR)/probe_wmma_fp16_acc_fp32_manual.cu \
#     $(SRCDIR)/probe_mma_fp16_acc_fp16_manual.cu
# 2) Hopper-specific Probes (SM90a): WGMMA inline PTX
#    使用你目录中的实际文件名（probe_wgmma_sm90a_*）
SRC_HOPPER := \
    $(SRCDIR)/probe_wgmma_sm90a_fp8_acc_fp32.cu \
    $(SRCDIR)/probe_wgmma_sm90a_fp8_acc_fp16.cu

# 3) Blackwell Consumer SM120a-specific (目前仅在 5090 上验证过)
#    MXFP4/NVFP4 指令路径（mma.sync m16n8k64 等）
SRC_SM120 := \
    $(SRCDIR)/probe_mma_mxfp4_acc_fp32.cu \
    $(SRCDIR)/probe_mma_nvfp4_acc_fp32.cu
# --- Helper: map src -> bin ---
GET_BIN_NAME = $(patsubst $(SRCDIR)/%.cu,$(BINDIR)/%,$(1))

# --- Rules ---

.PHONY: all clean sm80 a100 sm89 4090 sm90 h100 sm120 5090 hopper_specific

# 默认：先编 Ada (sm_89)
all: sm89

$(BINDIR):
	@mkdir -p $@

# =============== Architecture Targets ===============

# A100 (Ampere)
sm80 a100: ARCH_FLAG := -arch=sm_80
sm80 a100: $(BINDIR) $(call GET_BIN_NAME,$(SRC_UNIVERSAL))
	@echo ">>> Built Universal Probes for A100 (sm_80)"

# RTX 4090 (Ada)
sm89 4090: ARCH_FLAG := -arch=sm_89
sm89 4090: $(BINDIR) $(call GET_BIN_NAME,$(SRC_UNIVERSAL))
	@echo ">>> Built Universal Probes for RTX 4090 (sm_89)"

# H100 (Hopper): Universal + Hopper-specific(WGMMA, sm_90a)
sm90 h100: ARCH_FLAG := -arch=sm_90a
sm90 h100: $(BINDIR) $(call GET_BIN_NAME,$(SRC_UNIVERSAL)) hopper_specific
	@echo ">>> Built All Probes for H100 (sm_90a WGMMA)"

<<<<<<< HEAD
# RTX 5090 (Blackwell Consumer, SM120): 仅编 Universal（mma.sync 路线）
sm120 5090: ARCH_FLAG := -arch=sm_120a
sm120 5090: $(BINDIR) $(call GET_BIN_NAME,$(SRC_UNIVERSAL))
	@echo ">>> Built Universal Probes for RTX 5090 (sm_120)"
=======
# RTX 5090 (Blackwell Consumer, SM120a):
# Universal + SM120-specific (MXFP4/NVFP4) probes
sm120 5090: ARCH_FLAG := -arch=sm_120a
sm120 5090: $(BINDIR) $(call GET_BIN_NAME,$(SRC_UNIVERSAL)) $(call GET_BIN_NAME,$(SRC_SM120))
	@echo ">>> Built Universal + SM120-specific Probes for RTX 5090 (sm_120a)"
>>>>>>> 7c21c9d0

# =============== Compile Recipes ===============

# Hopper-specific（强制 sm_90a）
$(BINDIR)/probe_wgmma_sm90a_%: $(SRCDIR)/probe_wgmma_sm90a_%.cu
	@echo "--- Compiling Hopper Probe $< [sm_90a] ---"
	$(NVCC) $(NVCCFLAGS) -arch=sm_90a $(INCLUDES) -o $@ $< $(LDFLAGS)

# Universal sources（跟随各自 ARCH_FLAG）
$(BINDIR)/%: $(SRCDIR)/%.cu
	@echo "--- Compiling $< [$(ARCH_FLAG)] ---"
	$(NVCC) $(NVCCFLAGS) $(ARCH_FLAG) $(INCLUDES) -o $@ $< $(LDFLAGS)

# 聚合构建：所有 Hopper 专用探针
hopper_specific: $(call GET_BIN_NAME,$(SRC_HOPPER))

clean:
	rm -rf $(BINDIR)<|MERGE_RESOLUTION|>--- conflicted
+++ resolved
@@ -30,12 +30,7 @@
     $(SRCDIR)/probe_fma_fp32.cu \
     $(SRCDIR)/probe_wmma_fp16_acc_fp32.cu \
     $(SRCDIR)/probe_mma_fp16_acc_fp16.cu \
-<<<<<<< HEAD
-	$(SRCDIR)/probe_mma_fp8_acc_fp32.cu \
-	$(SRCDIR)/probe_mma_fp4_acc_fp32.cu
-=======
     $(SRCDIR)/probe_mma_fp16_acc_fp32.cu
->>>>>>> 7c21c9d0
 
 # SRC_UNIVERSAL += \
 #     $(SRCDIR)/probe_wmma_fp16_acc_fp32_manual.cu \
@@ -81,18 +76,11 @@
 sm90 h100: $(BINDIR) $(call GET_BIN_NAME,$(SRC_UNIVERSAL)) hopper_specific
 	@echo ">>> Built All Probes for H100 (sm_90a WGMMA)"
 
-<<<<<<< HEAD
-# RTX 5090 (Blackwell Consumer, SM120): 仅编 Universal（mma.sync 路线）
-sm120 5090: ARCH_FLAG := -arch=sm_120a
-sm120 5090: $(BINDIR) $(call GET_BIN_NAME,$(SRC_UNIVERSAL))
-	@echo ">>> Built Universal Probes for RTX 5090 (sm_120)"
-=======
 # RTX 5090 (Blackwell Consumer, SM120a):
 # Universal + SM120-specific (MXFP4/NVFP4) probes
 sm120 5090: ARCH_FLAG := -arch=sm_120a
 sm120 5090: $(BINDIR) $(call GET_BIN_NAME,$(SRC_UNIVERSAL)) $(call GET_BIN_NAME,$(SRC_SM120))
 	@echo ">>> Built Universal + SM120-specific Probes for RTX 5090 (sm_120a)"
->>>>>>> 7c21c9d0
 
 # =============== Compile Recipes ===============
 
